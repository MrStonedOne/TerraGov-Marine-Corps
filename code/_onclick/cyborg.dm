/*
	Cyborg ClickOn()

	Cyborgs have no range restriction on attack_robot(), because it is basically an AI click.
	However, they do have a range restriction on item use, so they cannot do without the
	adjacency code.
*/

/mob/living/silicon/robot/ClickOn(var/atom/A, var/params)
	if(world.time <= next_click)
		return
	next_click = world.time + 1

	if(client.buildmode) // comes after object.Click to allow buildmode gui objects to be clicked
		build_click(src, client.buildmode, params, A)
		return

	var/list/modifiers = params2list(params)
	if(modifiers["shift"] && modifiers["ctrl"])
		CtrlShiftClickOn(A)
		return
	if(modifiers["middle"])
		MiddleClickOn(A)
		return
	if(modifiers["shift"])
		ShiftClickOn(A)
		return
	if(modifiers["alt"]) // alt and alt-gr (rightalt)
		AltClickOn(A)
		return
	if(modifiers["ctrl"])
		CtrlClickOn(A)
		return

	if(stat || lockcharge || weakened || stunned || paralysis)
		return

	if(next_move >= world.time)
		return

	face_atom(A) // change direction to face what you clicked on

	if(aiCamera.in_camera_mode)
		aiCamera.camera_mode_off()
		if(is_component_functioning("camera"))
			aiCamera.captureimage(A, usr)
		else
			src << "<span class='userdanger'>Your camera isn't functional.</span>"
		return

	/*
	cyborg restrained() currently does nothing
	if(restrained())
		RestrainedClickOn(A)
		return
	*/

	var/obj/item/W = get_active_hand()

	// Cyborgs have no range-checking unless there is item use
	if(!W)
		A.add_hiddenprint(src)
		A.attack_robot(src)
		return

	// buckled cannot prevent machine interlinking but stops arm movement
	if( buckled )
		return

	if(W == A)
<<<<<<< HEAD
		next_move = world.time + 8
=======

>>>>>>> 801de3df
		W.attack_self(src)
		return

	// cyborgs are prohibited from using storage items so we can I think safely remove (A.loc in contents)
	if(A == loc || (A in loc) || (A in contents))
		// No adjacency checks
<<<<<<< HEAD
		next_move = world.time + 8
=======
>>>>>>> 801de3df

		var/resolved = A.attackby(W,src)
		if(!resolved && A && W)
			W.afterattack(A,src,1,params)
		return

	if(!isturf(loc))
		return

	// cyborgs are prohibited from using storage items so we can I think safely remove (A.loc && isturf(A.loc.loc))
	if(isturf(A) || isturf(A.loc))
		if(A.Adjacent(src)) // see adjacent.dm
<<<<<<< HEAD
			next_move = world.time + 10
=======

>>>>>>> 801de3df
			var/resolved = A.attackby(W, src)
			if(!resolved && A && W)
				W.afterattack(A, src, 1, params)
			return
		else
			W.afterattack(A, src, 0, params)
			return
	return

//Middle click cycles through selected modules.
/mob/living/silicon/robot/MiddleClickOn(var/atom/A)
	cycle_modules()
	return

//Give cyborgs hotkey clicks without breaking existing uses of hotkey clicks
// for non-doors/apcs
/mob/living/silicon/robot/CtrlShiftClickOn(var/atom/A)
	A.BorgCtrlShiftClick(src)

/mob/living/silicon/robot/ShiftClickOn(var/atom/A)
	A.BorgShiftClick(src)

/mob/living/silicon/robot/CtrlClickOn(var/atom/A)
	A.BorgCtrlClick(src)

/mob/living/silicon/robot/AltClickOn(var/atom/A)
	A.BorgAltClick(src)

/atom/proc/BorgCtrlShiftClick(var/mob/living/silicon/robot/user) //forward to human click if not overriden
	CtrlShiftClick(user)

/obj/machinery/door/airlock/BorgCtrlShiftClick()
	AICtrlShiftClick()

/atom/proc/BorgShiftClick(var/mob/living/silicon/robot/user) //forward to human click if not overriden
	ShiftClick(user)

/obj/machinery/door/airlock/BorgShiftClick()  // Opens and closes doors! Forwards to AI code.
	AIShiftClick()


/atom/proc/BorgCtrlClick(var/mob/living/silicon/robot/user) //forward to human click if not overriden
	CtrlClick(user)

/obj/machinery/door/airlock/BorgCtrlClick() // Bolts doors. Forwards to AI code.
	AICtrlClick()

/obj/machinery/power/apc/BorgCtrlClick() // turns off/on APCs. Forwards to AI code.
	AICtrlClick()

/obj/machinery/turretid/BorgCtrlClick() //turret control on/off. Forwards to AI code.
	AICtrlClick()

/atom/proc/BorgAltClick(var/mob/living/silicon/robot/user)
	AltClick(user)
	return

/obj/machinery/door/airlock/BorgAltClick() // Eletrifies doors. Forwards to AI code.
	AIAltClick()

/obj/machinery/turretid/BorgAltClick() //turret lethal on/off. Forwards to AI code.
	AIAltClick()

/*
	As with AI, these are not used in click code,
	because the code for robots is specific, not generic.

	If you would like to add advanced features to robot
	clicks, you can do so here, but you will have to
	change attack_robot() above to the proper function
*/
/mob/living/silicon/robot/UnarmedAttack(atom/A)
	A.attack_robot(src)
/mob/living/silicon/robot/RangedAttack(atom/A)
	A.attack_robot(src)

/atom/proc/attack_robot(mob/user as mob)
	attack_ai(user)
	return<|MERGE_RESOLUTION|>--- conflicted
+++ resolved
@@ -68,21 +68,13 @@
 		return
 
 	if(W == A)
-<<<<<<< HEAD
-		next_move = world.time + 8
-=======
 
->>>>>>> 801de3df
 		W.attack_self(src)
 		return
 
 	// cyborgs are prohibited from using storage items so we can I think safely remove (A.loc in contents)
 	if(A == loc || (A in loc) || (A in contents))
 		// No adjacency checks
-<<<<<<< HEAD
-		next_move = world.time + 8
-=======
->>>>>>> 801de3df
 
 		var/resolved = A.attackby(W,src)
 		if(!resolved && A && W)
@@ -95,11 +87,7 @@
 	// cyborgs are prohibited from using storage items so we can I think safely remove (A.loc && isturf(A.loc.loc))
 	if(isturf(A) || isturf(A.loc))
 		if(A.Adjacent(src)) // see adjacent.dm
-<<<<<<< HEAD
-			next_move = world.time + 10
-=======
 
->>>>>>> 801de3df
 			var/resolved = A.attackby(W, src)
 			if(!resolved && A && W)
 				W.afterattack(A, src, 1, params)
