--- conflicted
+++ resolved
@@ -29,21 +29,11 @@
 #endif
 
 //Update this whenever you need to take advantage of more recent byond features
-<<<<<<< HEAD
-#define MIN_COMPILER_VERSION 512
+#define MIN_COMPILER_VERSION 513
 #if DM_VERSION < MIN_COMPILER_VERSION
 //Don't forget to update this part
 #error Your version of BYOND is too out-of-date to compile this project. Go to https://secure.byond.com/download and update.
-#error You need version 512 or higher
-=======
-#define MIN_COMPILER_VERSION 513
-#define MIN_COMPILER_BUILD 1523
-#ifndef SPACEMAN_DMM
-#if DM_VERSION < MIN_COMPILER_VERSION || DM_BUILD < MIN_COMPILER_BUILD
-//Don't forget to update this part
-#error Your version of BYOND is too out-of-date to compile this project. Go to https://secure.byond.com/download and update.
-#error You need version 513.1523 or higher
->>>>>>> 1679b476
+#error You need version 513 or higher
 #endif
 
 //Compatability -- These procs were added in 513.1493, not 513.1490
