<!DOCTYPE HTML PUBLIC "-//W3C//DTD HTML 4.01 Transitional//EN" "http://www.w3.org/TR/html4/loose.dtd">
<html>
<head>
  <title>Colonial Marines Changelog</title>
  <link rel="stylesheet" type="text/css" href="changelog.css">
  <base target="_blank" />
  <script type='text/javascript'>
  
	function changeText(tagID, newText, linkTagID){
		var tag = document.getElementById(tagID);
		tag.innerHTML = newText;
		var linkTag = document.getElementById(linkTagID);
		linkTag.removeAttribute("href");
		linkTag.removeAttribute("onclick");
	}

  </script>  
<meta http-equiv="Content-Type" content="text/html; charset=utf-8">
</head>


<body>
<table align='center' width='650'><tr><td>
<table align='center' class="top">
	<tr>
		<td valign='top'>
			<div align='center'><font size='3'><b>Welcome to Colonial Marines!</b></font></div><br>
			<div align='center'><font size='2'><i>Colonial Marines is a medium-roleplay Space Station 13 server inspired by the Aliens film and built from a heavily modified Baystation 12.</i></font></div>
			<br>
			<div align='center'><font size='3'><a href="http://www.colonial-marines.com/viewforum.php?f=82">Rules</a> | <a href="http://www.colonial-marines.com/">Forum</a> | <a href="http://www.colonial-marines.com/wiki">Wiki</a><br></font></div>
		</td>
	</tr>
</table>


<br><b>Colonial Marines Development Team</b>
<table align='center' class="top">
	<tr>
		<td valign='top'>
			<font size='2'><b>Hosts:</b> Apophis (founder), Rahlzel<br></font>
			<font size='2'><b>Coders:</b> Apophis, Rahlzel, Abbysynth, Infernus<br></font>
			<font size='2'><b>Mappers:</b> Abbysynth, Heinrick Archsider, Infernus, Rahlzel<br></font>
			<font size='2'><b>Spriters:</b> Secretstamos, Abbysynth<br></font>
			<font size='2'><b>Sounds:</b> Rahlzel<br></font>
			<font size='2'><b>Thanks to:</b> Baystation 12, /tg/station 13, and the original SpaceStation developers</font>
		</td>
	</tr>
</table>

<!-- 
Changelog Section 
-->

<!-- NOTE TO UPDATERS!! Please only list things which are important to players. 
Stuff which is in development and not yet visible to players or just code related 
(ie. code improvements for expandability, etc.) should not be listed here. They 
should be listed in the changelog upon commit though. Thanks. -->

<!-- You can simply add changelogs using AddToChangelog.exe -->

<!-- DO NOT REMOVE, MOVE, OR COPY THIS COMMENT! THIS MUST BE THE LAST NON-EMPTY LINE BEFORE THE LOGS #ADDTOCHANGELOGMARKER# -->

<div class='commit sansserif'>
<<<<<<< HEAD
	<h2 class='date'>22 September 2015</h2>
	<h3 class='author'>Apophis updated:</h3>
	<ul class='changes bgimages16'>
		<li class='rscadd'>Medbay Redesigned!</li>
		<li class='rscadd'>Added Chemlab</li>
		<li class='rscadd'>Chemistry Lockdown</li>
		<li class='rscadd'>Medbay Lockdown (button in CMO office)</li>
		<li class='rscadd'>2 more Cryo Pods</li>
		<li class='rscadd'>2 More sleepers</li>
		<li class='rscadd'>New "Combat Lifesaver" belt for Medics (contains lots of good stuff to help with wounded)</li>
		<li class='rscadd'>New pill:  "Russian Red" - Used for treating radiation/mutations but has some... side effects...</li>
		<li class='rscadd'>New Auto-injectors:  Dylovene, Bicardine, Kelotine, Oxycodone</li>
		<li class='tweak'>Less Sleep Toxin from Cloning (hopefully)</li>
		<li class='tweak'>Increased available drugs from vendors</li>
	</ul>
</div>


=======
	<h2 class='date'>19 September 2015</h2>
	<h3 class='author'>Absynth updated:</h3>
	<ul class='changes bgimages16'>
		<li class='bugfix'>Distress calls should not be repeatedly callable.</li>
		<li class='bugfix'>Can no longer C4 ladders or floors of any kind.</li>
		<li class='bugfix'>Facehuggers should no longer damage faces if they are not alive.</li>
		<li class='tweak'>Follow button added for ghosts to hivemind.</li>
		<li class='bugfix'>Distress candidate chooser is fixed, it should now pick from anyone who enlists instead of just the first people.</li>
		<li class='tweak'>Tweaked the random items most response teams get.</li>
		<li class='bugfix'>Hitting a facehugger with another facehugger should no longer kill it.</li>
	</ul>
</div>

>>>>>>> 931c065a
<div class='commit sansserif'>
	<h2 class='date'>15 September 2015</h2>
	<h3 class='author'>apophis775 updated:</h3>
	<ul class='changes bgimages16'>
		<li class='rscadd'>Round of DONOR ITEMS!  - Check your topic to see if it was any of yours!</li>
	</ul>
</div>

<div class='commit sansserif'>
	<h2 class='date'>12 September 2015</h2>
	<h3 class='author'>Abbysynth updated:</h3>
	<ul class='changes bgimages16'>
		<li class='rscadd'>Many optimization tweaks but there's still more to do. If you see any weirdness in lighting in particular please make a bug report (such as light sources showing when an item is gone).</li>
		<li class='bugfix'>Can no longer use flashes on xenos</li>
		<li class='bugfix'>Grenades no longer have huge range when thrown off screen</li>
		<li class='bugfix'>Coat hanger fixed</li>
		<li class='bugfix'>Can no longer build girders into walls if they're being melted</li>
		<li class='bugfix'>Fixed a bunch of bugs related to picking up stools</li>
		<li class='bugfix'>Boilers have to stay in place when firing bombardments</li>
		<li class='tweak'>Crusher tackle buffed slightly</li>
		<li class='tweak'>Ravagers a little slower</li>
		<li class='tweak'>Runners a bit slower, melee claw damage nerfed significantly</li>
		<li class='tweak'>Facehuggers now decay after about 2 minutes, eggs and hugger adjacent victims should check better</li>
		<li class='tweak'>Smartgun damage upped very slightly</li>
		<li class='tweak'>Rocket launcher tweaked slightly -- higher damage on the tile the rocket hits, both AP and HE</li>
		<li class='tweak'>Turrets will no longer target people with an ID in their ACTIVE hand.</li>
		<li class='tweak'>Shotguns now use Alt-click instead of Shift-click to pump from inventory</li>
	</ul>
</div>

<div class='commit sansserif'>
	<h2 class='date'>7 September 2015</h2>
	<h3 class='author'>Apophis775 updated:</h3>
	<ul class='changes bgimages16'>
		<li class='rscadd'>Combat Boots should no longer slip on soal or bananas</li>
		<li class='rscadd'>Aliens can no longer buckle to anything that isn't a nest.</li>
		<li class='rscadd'>Aliens must now Tackle someone before nesting.</li>
		<li class='bugfix'>Adjustments to "Select Equipment Verb"</li>
		<li class='tweak'>T-comms Observation doors start closed.</li>
	</ul>
</div>

<div class='commit sansserif'>
	<h2 class='date'>5 September 2015</h2>
	<h3 class='author'>Apophis775 updated:</h3>
	<ul class='changes bgimages16'>
		<li class='rscadd'>Donor Items (Check your donation topic if your items aren't in)</li>
		<li class='tweak'>Adjustments to the "Select Equipment" verb for admins.</li>
		<li class='rscadd'>Engineers now have Deployable Barriers</li>
		<li class='tweak'>Tasers are now SUPER useful against marines and 100% useless against aliens.  Stunbatons as well, though you beat an alien with it for a small amount of damage (but no stun)</li>
	</ul>
</div>

<div class='commit sansserif'>
	<h2 class='date'>2 September 2015</h2>
	<h3 class='author'>Rahlzel updated:</h3>
	<ul class='changes bgimages16'>
		<li class='rscadd'>Nerfed the Cargo Tug Train in a few ways. Xenos can click on it to unbuckle humans, and there's a 50% chance the human will fall flat on their face (even just getting off of it normally. Heh.). Decreased battery efficiency. Starts with a less powerful battery. Removed infinite capacity power cell.</li>
	</ul>
</div>

<div class='commit sansserif'>
	<h2 class='date'>1 September 2015</h2>
	<h3 class='author'>Abbysynth updated:</h3>
	<ul class='changes bgimages16'>
		<li class='rscadd'>Distress calls are now available via the comms console, using a CO-level ID. It becomes available for use after at least an hour has passed, with a certain ratio of xenos to humans. Admins can also call it whenever. Distress calls aren't always helpful! Ghosts who are around when it is called can use Join Response Team to join it, but you have to be ghosted for a certain amount of time. It's probably very buggy as it's fairly complex code so please post on the forums if it breaks horribly (which it undoubtedly will).</li>
	</ul>
	<h3 class='author'>Rahlzel updated:</h3>
	<ul class='changes bgimages16'>
		<li class='rscadd'>New item: "Lazarus Landing Map". It opens a small window showing the satellite view of LV-426. The same map can be seen on the front page of our wiki. The map item looks like a set of green blueprints. There is one in each Squad Leader room, a few on the bridge, and a few more strewn around the station.</li>
	</ul>
</div>

<div class='commit sansserif'>
	<h2 class='date'>31 August 2015</h2>
	<h3 class='author'>Infernus44 updated:</h3>
	<ul class='changes bgimages16'>
		<li class='bugfix'>Fixed embryo removal surgery breaking bones and giving internal bleeding to patients</li>
		<li class='bugfix'>Fixed embryo removal not updating wounds correctly</li>
		<li class='bugfix'>Alien embryo is now scanable by adv scanner</li>
		<li class='bugfix'>Fixed patients sometimes waking up even with anesthetics on</li>
		<li class='bugfix'>Cryo tube and stasis bags should now slow down embryo development</li>
		<li class='bugfix'>Small defibrillator fix</li>
		<li class='tweak'>Added more air alarms and emergency shutters to Sulaco</li>
	</ul>
</div>

<div class='commit sansserif'>
	<h2 class='date'>30 August 2015</h2>
	<h3 class='author'>Rahzlel updated:</h3>
	<ul class='changes bgimages16'>
		<li class='rscdel'>Flaregun disabled.</li>
		<li class='tweak'>Humans move slower on weeds.</li>
		<li class='bugfix'>Boiler's Bombard fixed (thanks Abby).</li>
		<li class='soundadd'>New glass hit sound.</li>
		<li class='soundadd'>New wood hit sound.</li>
		<li class='soundadd'>New metal hit sound.</li>
	</ul>
</div>

<div class='commit sansserif'>
	<h2 class='date'>29 August 2015</h2>
	<h3 class='author'>Abbysynth updated:</h3>
	<ul class='changes bgimages16'>
		<li class='rscadd'>Boilers! Yay! These are a new Tier 3 spitter caste. See forum for details.</li>
		<li class='tweak'>Flashlights (not weapon lights) are slightly brighter.</li>
		<li class='tweak'>Crushers are no longer immune to severe-damage explosions (ones that would gib a normal xeno). It instead does a shitload of damage, probably enough to kill them anyway.</li>
		<li class='bugfix'>Guard pheromones now work properly. They were busted. Frenzy and recovery work as normal.</li>
		<li class='bugfix'>Can no longer use acid spit on the tile you're standing on.</li>
		<li class='bugfix'>Powerless weapons vendors should no longer be invisible.</li>
	</ul>
</div>

<div class='commit sansserif'>
	<h2 class='date'>28 August 2015</h2>
	<h3 class='author'>Rahlzel updated:</h3>
	<ul class='changes bgimages16'>
		<li class='tweak'>Players will no longer be forced into a chestbursting Xeno larva. If you have your preference to be a Xeno turned off, the only time you might be a Xeno is if the gamemode forces you to be one at round-start because it didn't find enough Xeno players. In order to become a Xeno after the round starts, you must have your Xeno candidacy enabled. This can be done at round-start by setting "Be Xeno" to "Yes", or by using Preferences > Toggle SpecialRole Candidacy > Xenomorph to "ON".</li>
		<li class='rscadd'>...However, infected hosts who have their Xeno candidacy turned OFF and there are no observer candidates to take control of the chestbursting larva (thus causing the host to stall chestbursting) will have a new challenge to contend with while the fully-grown larva sits in their chest cavity.</li>
	</ul>
</div>

<div class='commit sansserif'>
	<h2 class='date'>27 August 2015</h2>
	<h3 class='author'>Apophis775 updated:</h3>
	<ul class='changes bgimages16'>
		<li class='tweak'>One Maint Tech will spawn in the "janitor" room near the janitorial supplies</li>
		<li class='rscadd'>Requisitions/cargo now have closable shutters</li>
		<li class='tweak'>MPs now spawn with MP belts.  These belts can ONLY hold security items (and the basic pistol), and MPs spawn with a basic set.</li>
	</ul>
</div>
	<h3 class='author'>Abbysynth updated:</h3>
	<ul class='changes bgimages16'>
		<li class='bugfix'>Stun batons should now actually stun.</li>
		<li class='bugfix'>Xenos dying should remove all stomach contents</li>
		<li class='tweak'>Xenos no longer have X-ray vision. Sorry xenos. You knew it was coming. They do however have the ability to see mobs through walls.</li>
		<li class='tweak'>Pheromones! Drones, carriers, hivelords, praetorians, and Queens now have the ability to emit specific types of pheromones -- frenzy, guard, and recovery. Any xeno in range is affected by the pheromones automatically; it drains plasma to use but doesn't negate plasma regen entirely. Frenzy increases speed, claw damage, and tackle chance, guard increases explosion resistance and reduces damage by a %, and recovery increases healing and plasma regen. The effects generally do not stack. You can see if you're being affected by it in the Stat panel.</li>
		<li class='tweak'>Overwatch strikes have a slightly higher radius on the 2nd and 3rd strikes.</li>
		<li class='tweak'>Crushers now have a much higher chance of knocking over turrets if they ram them.</li>
		<li class='tweak'>Runners now lose plasma regen when hiding behind stuff.</li>
		<li class='bugfix'>Strong-level corrosive melty acid now should work correctly, it was using the default speed values. It will now melt stuff roughly 5 times faster. But nobody gets it yet. </li>
		<li class='tweak'>Praetorians now have medium-speed acid, same as the Queen.</li>
		<li class='rscadd'>New xeno caste in IN. But not available to play yet, as we test them. Soon! (tm)</li>
	</ul>
</div>

<div class='commit sansserif'>
	<h2 class='date'>26 August 2015</h2>
	<h3 class='author'>Abbysynth updated:</h3>
	<ul class='changes bgimages16'>
		<li class='bugfix'>Some odd bugs with dropped items are fixed. This MIGHT have broken even more things, so please be on alert for weirdness with dropped or equipped items, particularly flashlights and self-deleting objects like grabs or twohanded items.</li>
		<li class='bugfix'>Items should now however drop and calculate properly when you're tackled, pounced, throw an item, or it's dropped from damaged hands (smartgun in particular).</li>
		<li class='tweak'>Removed xeno hud for oxygen, plasma gas, and fire. They weren't actually being used anyway (except fire, which was buggy).</li>
		<li class='bugfix'>Flamethrowers no longer amplify their sound when fired (it was playing it overtop of itself for each person in sight)</li>
		<li class='tweak'>Flamethrowers now have a maximum range of 6 tiles.</li>
		<li class='tweak'>Crusher stomp knockdown normalized a bit, you shouldn't see people get up instantly.</li>
		<li class='bugfix'>Shouldn't be possible to survive a chestburst with massive amounts of antitoxin anymore.</li>
		<li class='bugfix'>Facehuggers now die from explosions.</li>
		<li class='tweak'>Praetorians can for the moment not dissolve reinforced walls. Expect something else nice for them very shortly.</li>
		<li class='tweak'>Xenos now have proper gib animations, instead of defaulting to gibbed monkeys.</li>
		<li class='tweak'>Bullets now have names, so you know who's shooting at whom.</li>
		<li class='bugfix'>Turrets can be repaired beyond 50% health</li>
		<li class='tweak'>Shuttles no longer do weirdness with shoving people around on arrival, and don't teleport you to the planet. They just gib you and destroy everything on the landing pad.</li>
		<li class='rscadd'>New xeno caste coming soon! Woo!</li>
	</ul>
</div>

<div class='commit sansserif'>
	<h2 class='date'>24 August 2015</h2>
	<h3 class='author'>Rahlzel updated:</h3>
	<ul class='changes bgimages16'>
		<li class='bugfix'>Security HUD icons fixed. Placeholder icons installed for all jobs except marine squad-specific colors. </li>
		<li class='tweak'>Military Police now start with HUD Sunglasses (flash protection + HUD icons). Additional HUD sunglasses available in the SecTech vendor. Normal sunglasses still available in lockers and lying around.</li>
		<li class='tweak'>Dragging a dead body no longer complains that their "wounds are worsening terribly from being dragged". Also, dead bodies no longer spread blood. In other words, if you're pulling a body and you see blood and warning messages, you now know more easily that they're still alive and that you're making things worse.</li>
		<li class='bugfix'>Facehuggers now keep the victim blinded while worn.</li>
	</ul>
</div>

<div class='commit sansserif'>
	<h2 class='date'>23 August 2015</h2>
	<h3 class='author'>Rahlzel updated:</h3>
	<ul class='changes bgimages16'>
		<li class='bugfix'>Fixed minor typos and references to Nanotrasen.</li>
		<li class='rscadd'>pAIs now have a "Toggle Lights" verb that does not require software memory points. Only works when "Unfold Chassis" is used to walk around.</li>
		<li class='tweak'>Security Records computer interface no longer glows with the green of a thousand hulks (it's easier to read).</li>
		<li class='tweak'>Military Police now start with sunglasses instead of SecHUD. Note: Security HUD icons may or may not be fixed. We're discussing lag caused by icon updates.</li>
	</ul>
</div>

<div class='commit sansserif'>
	<h2 class='date'>22 August 2015</h2>
	<h3 class='author'>Abbysynth updated:</h3>
	<ul class='changes bgimages16'>
		<li class='bugfix'>A bug was making all projectiles check accuracy due to distance at 50% more than their actual range. Fixed! Guns should miss a lot less often in general now.</li>
		<li class='tweak'>Sentry guns are now moveable with a screwdriver (actually in last update)</li>
		<li class='tweak'>Four sentry guns now spawn on the front of the shuttle. These are special immobile ones, they cannot be screwdrivered nor controlled, but come with good power cells and 900 rounds of ammo. They can be recharged and refilled like other sentries.</li>
		<li class='tweak'>RESTRICTED queen toggle no longer reduces damage by half, instead it does not allow slashing if: the xeno is over 2/3rds max health, or if the target is a host.</li>
		<li class='tweak'>Human body parts in general are tougher, it takes more damage to get them to a critical state, and having broken hands does not always drop your items all the time (it's instead a random chance).</li>
	</ul>
</div>

<div class='commit sansserif'>
	<h2 class='date'>21 August 2015</h2>
	<h3 class='author'>Abbysynth updated:</h3>
	<ul class='changes bgimages16'>
		<li class='tweak'>Slight change to how projectiles work. They should no longer hit adjacent things at all. Specifically this will make sentry guns work better, but you should also see improvements with regular firearms and xeno spits.</li>
		<li class='bugfix'>Bunch of bugs related to sentries have been hopefully fixed.</li>
		<li class='tweak'>Sentry guns now come equipped with IFF transponders that will fire through friendlies, like a smartgun. Woo!</li>
	</ul>

	<h3 class='author'>Rahlzel updated:</h3>
	<ul class='changes bgimages16'>
		<li class='rscadd'>New Ghost/Observer verb (in the Ghost tab): "Join as Larva". Allows you (as an Observer) to take over the body of an existing, alive Larva that has been disconnected for 10 minutes, only if you haven't ghosted/suicided/died within 10 minutes yourself.</li>
		<li class='rscadd'>Admins: New variable for all mobs that might come in handy: "away_timer". Increments approximately once per second when a mob's client is null. Resets to 0 when the mob's client is not null. E.g., away_timer = 127 means the client has been null for 127 seconds. Note: The original client might still be in-game as a ghost or cloned into a different body - just THAT mob has not had a client controlling it for [away_timer] seconds.</li>
	</ul>
</div>

<div class='commit sansserif'>
	<h2 class='date'>20 August 2015</h2>
	<h3 class='author'>Apophis775 updated:</h3>
	<ul class='changes bgimages16'>
		<li class='rscadd'>DONOR ITEMS ADDED - If yours don't work, PM apophis on the forum.</li>
		<li class='rscadd'>Marines now spawn with backpacks (no backpacks in lockers, but still in vendors)</li>
		<li class='rscadd'>Command now spawns with Satchels</li>
	</ul>
	<h3 class='author'>Abbysynth updated:</h3>
	<ul class='changes bgimages16'>
		<li class='tweak'>Xeno explosion damage tweaked slightly higher again.</li>
		<li class='tweak'>Projectiles of all kinds now pass through grilles.</li>
		<li class='rscadd'>SENTRY GUNS! Now available in Engineering vending machines, and very expensively purchased in Requisitions (along with spare ammo). Watch for a guide on the forums on how to use them.</li>
	</ul>
</div>

<div class='commit sansserif'>
	<h2 class='date'>19 August 2015</h2>
	<h3 class='author'>Rahlzel updated:</h3>
	<ul class='changes bgimages16'>
		<li class='tweak'>Planet LZs are more strongly fortified with fences and barricades.</li>
	</ul>
</div>

<div class='commit sansserif'>
	<h2 class='date'>18 August 2015</h2>
	<h3 class='author'>Abbysynth updated:</h3>
	<ul class='changes bgimages16'>
		<li class='tweak'>Sniper rifle bullets do less damage to compensate for the new incendiary fire.</li>
		<li class='rscadd'>Four new weapon attachments, available in the crates and vendors: extended barrel (increases accuracy, reduces damage), barrel charger (greatly increases damage and reduces accuracy, increases recoil), quickfire adapter (increases firing rate, reduces accuracy) and recoil compensator (reduces recoil, reduces damage, increases accuracy). The first two can be used on a wide variety of guns, quickfire can go on M41, M39, M4A3, and 44 magnum, compensator can go on M37 and M42C. Note the barrel charger can go on the M56 Smartgun and is the only attachable that can do so.</li>
		<li class='tweak'>Xeno explosive damage increased very slightly.</li>
		<li class='tweak'>Plasteel now available in cargo bay</li>
	</ul>
</div>

<div class='commit sansserif'>
	<h2 class='date'>17 August 2015</h2>
	<h3 class='author'>Rahlzel updated:</h3>
	<ul class='changes bgimages16'>
		<li class='tweak'>Added space suit storage units to several areas throughout the Sulaco - mostly in maintenance tunnels or Engineering storage areas.</li>
		<li class='rscadd'>Marine Law manuals added and dispersed.</li>
		<li class='tweak'>Marking a Fax Machine message no longer notifies the player with the Admin's name.</li>
	</ul>
</div>

<div class='commit sansserif'>
	<h2 class='date'>16 August 2015</h2>
	<h3 class='author'>Infernus44 updated:</h3>
	<ul class='changes bgimages16'>
		<li class='tweak'>Medbay is now slightly larger</li>
		<li class='tweak'>Atmos gas chambers are now unmeltable</li>
		<li class='tweak'>Many other minor tweaks and fixes on the map</li>
	</ul>
	<h3 class='author'>Abbysynth updated:</h3>
	<ul class='changes bgimages16'>
		<li class='tweak'>Some crusher tweaks, momentum should work a bit better.</li>
		<li class='tweak'>Sniper rifle now fires incendiary rounds, and snipers get a fancy new goggles in their crate. Yes, it looks like the smartgun headset. Deal with it. Fire immune xenos will not be affected by the incendiary, and any xeno can use Resist to put the fire out.</li>
		<li class='tweak'>Predators slightly tweaked in various mysterious ways</li>
		<li class='tweak'>Hands are slightly tougher to break and sever.</li>
		<li class='tweak'>Blowing up Sulaco Hull walls should no longer make space tiles. Destroying outer walls will still breach though, so careful.</li>
		<li class='bugfix'>Praetorians no longer have the ventcrawl verb. WHOOPS. (how did they squeeze in there anyway??)</li>
		<li class='bugfix'>All xeno stuff should no longer be acidable (nests, walls etc)</li>
	</ul>
	<h3 class='author'>Rahlzel updated:</h3>
	<ul class='changes bgimages16'>
		<li class='tweak'>Cleaned up Character Setup and job selection. Removed unused preferences.</li>
	</ul>
</div>

<div class='commit sansserif'>
	<h2 class='date'>15 August 2015</h2>
	<h3 class='author'>Infernus44 updated:</h3>
	<ul class='changes bgimages16'>
		<li class='rscadd'>Added holosign to surgery rooms</li>
		<li class='tweak'>Used Morrinn's morgue layout. Thank you~</li>
		<li class='tweak'>Moved Liason's fax machine to his private room</li>
		<li class='tweak'>Moved bio/prosthetics fab to the second OP room</li>
		<li class='tweak'>Many other minor map tweaks</li>
	</ul>
</div>


<div class='commit sansserif'>
	<h2 class='date'>14 August 2015</h2>
	<h3 class='author'>Abbysynth updated:</h3>
	<ul class='changes bgimages16'>
		<li class='tweak'>Crushers are now in! They are a Hunter tier 3 evolution. See forum for details about them. There are likely to be many bugs as they have some very complex code, so please please please post on the forums if you find any.</li>
		<li class='tweak'>Marines can now build metal barricades using 10 plasteel. They function similar to flipped tables, but cannot be moved or dismantled. They can be repaired with a welding tool or plasteel depending on the damage. They can be destroyed by xenos but they are VERY tough.</li>
		<li class='tweak'>Xenos now take a few seconds to evolve and have to stand still while doing so.</li>
		<li class='tweak'>Rocket launchers now take a few seconds to reload. HE rocket spread nerfed.</li>
		<li class='tweak'>Xenos dragging stuff slowed down a bit more.</li>
		<li class='bugfix'>Xenos can slash APCs again.</li>
		<li class='tweak'>Supermatter explosion should inform admins if it's about to blow. Still not sure why the built-in radio stopped working..</li>
		<li class='tweak'>A few map tweaks. Shuttle consoles now show the name of the shuttle.</li>
		<li class='bugfix'>Nuke is unacidable. Whoops</li>
		<li class='bugfix'>Xenos can no longer use consoles by hitting it with a hugger. What, did the hugger press the buttons for them??</li>
		<li class='tweak'>Xenos now take a few seconds to evolve and have to stand still while doing so.</li>
		<li class='tweak'>Smartgun when dropped now snaps to your armor suit slot if it is empty. To force yourself to drop it you'll need to put something there.</li>
	</ul>
</div>

<div class='commit sansserif'>
	<h2 class='date'>14 August 2015</h2>
	<h3 class='author'>Infernus44 updated:</h3>
	<ul class='changes bgimages16'>
		<li class='bugfix'>Removed debug message while doing surgery</li>
		<li class='bugfix'>Removed one sleeper that was behind the cryo pod</li>
		<li class='bugfix'>Fixed piping in canteen</li>
		<li class='rscadd'>Added disposal unit to medbay</li>
		<li class='rscadd'>Added exit button to medbay</li>
		<li class='rscadd'>Added hand labeler to chemistry</li>
		<li class='tweak'>Soporific will now show on health scanner</li>
	</ul>
</div>


<div class='commit sansserif'>
	<h2 class='date'>12 August 2015</h2>
	<h3 class='author'>Infernus44 updated:</h3>
	<ul class='changes bgimages16'>
		<li class='rscadd'><b>Surgery update:</b></li>
		<li class=>Doing surgery without anesthetic/patient being unconsious is now very lethal</li>
		<li class=>Stronger painkillers, sleep toxin and high shock stage will increase the chance of successful surgery if the patient is awake(And only if awake)</li>
		<li class=>Roller beds and tables will reduce the chance of successful surgery</li>
		<li class=>Either way, doing proper surgery (OP table, anesthetics, proper tools) won't impact your surgery speed</li>
		<li class='tweak'>Reduced blood loss with lost limbs and open surgery wounds so they don't die instanty</li>
		<li class='tweak'>Reduced inaprovaline injection in cloners to 5  from 30 since it is not required</li>
		<li class='rscadd'>Added cryo pods to sleeper room to free up late game jobs. (Despawn rate 15min)</li>
		<li class='rscadd'>Added scrubber and air alarm in engineering</li>
		<li class='rscadd'>Health scanner will now show if you overdosed/killed your patient</li>
		<li class='bugfix'>CMO's closet now spawns with full hypo</li>
		<li class='bugfix'>Fixed failed surgery steps not updating health correctly</li>
	</ul>
</div>


<div class='commit sansserif'>
	<h2 class='date'>12 August 2015</h2>
	<h3 class='author'>Abbysynth updated:</h3>
	<ul class='changes bgimages16'>
		<li class='bugfix'>Hugger face sprites fixed</li>
		<li class='bugfix'>Nanotrasen changed to Weyland Yutani in a lot of places</li>
		<li class='tweak'>Queens, Ravagers, and Crushers can no longer be pushed around. Fatties.</li>
		<li class='bugfix'>Nesting bug fixes, resisting while unconscious no longer resets the time, renest timer fixed</li>
		<li class='bugfix'>Mobile pAIs can no longer drag stuff</li>
	</ul>

<div class='commit sansserif'>
	<h2 class='date'>11 August 2015</h2>
	<h3 class='author'>Rahlzel updated:</h3>
	<ul class='changes bgimages16'>
		<li class='tweak'>Building certain defenses (tables, walls, racks, etc) is now disabled in the Sulaco Hangar area to deter metagaming (along with <a href='http://colonial-marines.com/viewtopic.php?f=57&t=1363#p30460'>a rule update</a> that may get you banned for it).</li>
		<li class='tweak'>Dropship cameras removed.</li>
	</ul>
</div>

<div class='commit sansserif'>
	<h2 class='date'>9 August 2015</h2>
	<h3 class='author'>Infernus44 updated:</h3>
	<ul class='changes bgimages16'>
		<li class='wip'>New map in the work!</li>
		<li class='tweak'>Cloners no longer injects a lot of sopoforic and inaprovaline while someone is being cloned.</li>
	</ul>
</div>

<div class='commit sansserif'>
	<h2 class='date'>8 August 2015</h2>
	<h3 class='author'>Rahlzel updated:</h3>
	<ul class='changes bgimages16'>
		<li class='tweak'>Communications Console update (the computer that calls the shuttle):</li>
		<li>"Call Emergency Shuttle" is only available when USCM is offline (no Admins are present), 1 hour has passed, and there are more Xenos than 80% of humans (to account for some non-combat jobs such as Maintenance Tech).</li>
		<li>If Admins are present, only "Request Emergency Shuttle" is available (assuming the above checks are true).</li>
		<li>Both Mods and Admins can see shuttle requests and USCM messages from players and Mark/Respond to them, and other Admins/Mods can see that Admin's response.</li>
		<li>Xenos are mass-notified when the shuttle is called to facilitate the already-existing (but acceptable) potential for metagaming due to this pivotal point in the round that will cause them to win or lose.</li>
		<li class='soundadd'>Morse Code sound added to help notify Admins of the above requests and messages.</li>
	</ul>
</div>

<div class='commit sansserif'>
	<h2 class='date'>7 August 2015</h2>
	<h3 class='author'>Abbysynth updated:</h3>
	<ul class='changes bgimages16'>
		<li class='tweak'>Gas masks no longer protect against huggers.</li>
		<li class='tweak'>Stomach acid damage lowered considerably</li>
		<li class='tweak'>Mines moved to Engineer vendor, SL gets smokebombs instead</li>
		<li class='bugfix'>Grenade bandolier fixed</li>
		<li class='tweak'>There are now 3 BO positions available! Yay!</li>
		<li class='tweak'>Floodlights can no longer be dissolved unless they are turned on</li>
		<li class='bugfix'>Telecomms equipment can't be acided</li>
		<li class='bugfix'>Xenos no longer affected by flashbangs</li>
		<li class='tweak'>Reinforced walls are no longer buildable. Regular walls take longer to build.</li>
		<li class='tweak'>Many xenos get proper tackle chances/stun times. They were pretty much all using the default.</li>
		<li class='tweak'>Queen moves very slightly faster</li>
		<li class='tweak'>Energy weapons are not affected by xeno armor deflection</li>
		<li class='tweak'>Xeno embryo timer tweaked slightly, should take a bit longer</li>
		<li class='tweak'>Tunnels -- examining now shows you the area the end-part is in</li>
		<li class='tweak'>Tunnels -- clicking one with a facehugger now enters it</li>
		<li class='tweak'>Incendiary grenades look different</li>
		<li class='tweak'>Backpacks again no longer come with boxes.</li>
		<li class='tweak'>Marine belts now store more items! Use them for all your ammo needs.</li>
		<li class='tweak'>MRE boxes now contain up to 5 MRE packs</li>
		<li class='tweak'>Marine armor protects a bit more against energy attacks (including spit damage)</li>
		<li class='tweak'>Engineers at B-Series Armor Productions have invented a set of heavily armored gauntlets with the shittiest of sprites. B18 Gauntlets give your hands all the protection you could ever need.</li>
		<li class='tweak'>Predator armor is more protective against bullets</li>
		<li class='tweak'>Severed limbs now bleed more</li>
		<li class='tweak'>Lots of R&D stuff removed, chameleon suits in particular</li>
		<li class='tweak'>Shuttle timer fixed, it is now a 1 minute delay in between calling it (it was starting the timer when the ship took off, making it worthless)</li>
		<li class='tweak'>Tunnels -- examining now shows you the area the end-part is in</li>
		<li class='wip'>You may have seen a few Crushers running about. You will probably continue to see more as we tweak them, but they are not currently available for play. YET!</li>
	</ul>
</div>

<div class='commit sansserif'>
	<h2 class='date'>6 August 2015</h2>
	<h3 class='author'>Abbysynth updated:</h3>
	<ul class='changes bgimages16'>
		<li class='bugfix'>Ravager/hunter/runner pounce fixed. It was running you into flying bullets and stopping the pounce. WOOPS.</li>
		<li class='bugfix'>pAIs can now suicide without causing runtimes.</li>
		<li class='bugfix'>PDA crew manifest fixed.</li>
		<li class='bugfix'>Preds (and Xenos) no longer get bridge announcements.</li>
		<li class='bugfix'>Beacon crate now available in Cargo</li>
		<li class='tweak'>Grenade launcher now comes with a bandolier worn on belt, contains 8 grenades.</li>
		<li class='tweak'>Incendiary grenades now work similar to the flamethrower, dropping fire in a 3x3 around the target site. Hopefully. Hasn't been tested much yet.</li>
		<li class='bugfix'>Overwatch console should swap out leaders properly</li>
		<li class='tweak'>Grenades now take 4 seconds to prime instead of 3.</li>
		<li class='tweak'>Some predator gear is now unacidable.</li>
		<li class='tweak'>Mobs in xeno stomachs now get acid damage depending on how long they've been in there. After about 2 minutes, they'll dissolve completely.</li>
		<li class='bugfix'>pAI universal translator software should now work correctly.</li>
	</ul>
</div>

<div class='commit sansserif'>
	<h2 class='date'>5 August 2015</h2>
	<h3 class='author'>Abbysynth updated:</h3>
	<ul class='changes bgimages16'>
		<li class='tweak'>Some asteroids spawn in space to stop supermatter core from flying around randomly</li>
		<li class='tweak'>Spitters movement speed increased, Praetorians decreased</li>
		<li class='tweak'>T3 xenos HP reduced slightly</li>
		<li class='tweak'>Marines move slower on weeds, sticky resin slowdown increased</li>
		<li class='tweak'>M42C Scoped Rifle damage increased</li>
		<li class='tweak'>Specialist special gear moved to crates in their vendor</li>
		<li class='tweak'>Can now order rockets and grenades from Requisitions</li>
		<li class='tweak'>River now cleans some of your clothes of blood</li>
	</ul>
</div>

<div class='commit sansserif'>
	<h2 class='date'>2 August 2015</h2>
	<h3 class='author'>Rahlzel updated:</h3>
	<ul class='changes bgimages16'>
		<li class='soundadd'>Added Flamethrower sounds</li>
		<li class='soundadd'>Added new shotgun sound</li>
		<li class='soundadd'>Updated reload sound</li>
		<li class='soundadd'>Updated SMG sound</li>
		<li class='soundadd'>Added sound for Admins when receiving Liason faxes</li>
		<li class='tweak'>Eject Supermatter button moved to CE's office.</li>
	</ul>
</div>

<div class='commit sansserif'>
	<h2 class='date'>1 August 2015</h2>
	<h3 class='author'>Apophis775 updated:</h3>
	<ul class='changes bgimages16'>
		<li class='rscadd'>Donors get the D</li>
		<li class='rscadd'>Donor custom chat colors for OOC</li>
	</ul>
</div>

<div class='commit sansserif'>
	<h2 class='date'>30 July 2015</h2>
	<h3 class='author'>Rahlzel updated:</h3>
	<ul class='changes bgimages16'>
		<li class='tweak'>Buffed Queen Screech duration from ~3 -> ~5 seconds, but increased the cooldown from 30 -> 50 seconds.</li>
		<li class='soundadd'>New Queen Screech sound and screen shake.</li>
		<li class='soundadd'>New Pounce sound.</li>
		<li class='soundadd'>New (3 total) Xeno talk sound.</li>
	</ul>
	<h3 class='author'>Apophis775 updated:</h3>
	<ul class='changes bgimages16'>
		<li class='rscdel'>Research adjusted.  Weapon and advanced mech suits fab, removed.</li>
	</ul>
</div>

<div class='commit sansserif'>
	<h2 class='date'>30 July 2015</h2>
	<h3 class='author'>Colonial Marines updated:</h3>
	<ul class='changes bgimages16'>
		<li>CM updated to Alpha!</li>
	</ul>

<!--<ul class='changes bgimages16'>
		<li>Icon template for Devs:</li>
		<li class='bugfix'>bugfix</li>
		<li class='wip'>wip</li>
		<li class='tweak'>tweak</li>
		<li class='soundadd'>soundadd</li>
		<li class='sounddel'>sounddel</li>
		<li class='rscdel'>rscdel</li>
		<li class='rscadd'>rscadd</li>
		<li class='imageadd'>imageadd</li>
		<li class='imagedel'>imagedel</li>
		<li class='spellcheck'>spellcheck</li>
		<li class='experiment'>experiment</li>
	</ul>-->

</div>




</body>
</html><|MERGE_RESOLUTION|>--- conflicted
+++ resolved
@@ -61,26 +61,6 @@
 <!-- DO NOT REMOVE, MOVE, OR COPY THIS COMMENT! THIS MUST BE THE LAST NON-EMPTY LINE BEFORE THE LOGS #ADDTOCHANGELOGMARKER# -->
 
 <div class='commit sansserif'>
-<<<<<<< HEAD
-	<h2 class='date'>22 September 2015</h2>
-	<h3 class='author'>Apophis updated:</h3>
-	<ul class='changes bgimages16'>
-		<li class='rscadd'>Medbay Redesigned!</li>
-		<li class='rscadd'>Added Chemlab</li>
-		<li class='rscadd'>Chemistry Lockdown</li>
-		<li class='rscadd'>Medbay Lockdown (button in CMO office)</li>
-		<li class='rscadd'>2 more Cryo Pods</li>
-		<li class='rscadd'>2 More sleepers</li>
-		<li class='rscadd'>New "Combat Lifesaver" belt for Medics (contains lots of good stuff to help with wounded)</li>
-		<li class='rscadd'>New pill:  "Russian Red" - Used for treating radiation/mutations but has some... side effects...</li>
-		<li class='rscadd'>New Auto-injectors:  Dylovene, Bicardine, Kelotine, Oxycodone</li>
-		<li class='tweak'>Less Sleep Toxin from Cloning (hopefully)</li>
-		<li class='tweak'>Increased available drugs from vendors</li>
-	</ul>
-</div>
-
-
-=======
 	<h2 class='date'>19 September 2015</h2>
 	<h3 class='author'>Absynth updated:</h3>
 	<ul class='changes bgimages16'>
@@ -94,7 +74,6 @@
 	</ul>
 </div>
 
->>>>>>> 931c065a
 <div class='commit sansserif'>
 	<h2 class='date'>15 September 2015</h2>
 	<h3 class='author'>apophis775 updated:</h3>
